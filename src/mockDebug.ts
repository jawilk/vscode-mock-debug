--- conflicted
+++ resolved
@@ -6,7 +6,7 @@
  * into requests and events of the real "execution engine" or "debugger" (here: class MockRuntime).
  * When implementing your own debugger extension for VS Code, most of the work will go into the Debug Adapter.
  * Since the Debug Adapter is independent from VS Code, it can be used in other clients (IDEs) supporting the Debug Adapter Protocol.
- * 
+ *
  * The most important class of the Debug Adapter is the MockDebugSession which implements many DAP requests by talking to the MockRuntime.
  */
 
@@ -50,12 +50,7 @@
 	// a Mock runtime (or debugger)
 	private _runtime: MockRuntime;
 
-<<<<<<< HEAD
 	private _variableHandles = new Handles<'locals' | 'globals' | IRuntimeVariable>();
-=======
-	private _variableHandles = new Handles<string>();
-	private _memoryHandles = new Handles</* offset= */ number>();
->>>>>>> f66ba03a
 
 	private _configurationDone = new Subject();
 
@@ -169,7 +164,6 @@
 		// make VS Code provide "Step in Target" functionality
 		response.body.supportsStepInTargetsRequest = true;
 
-<<<<<<< HEAD
 		// the adapter defines two exceptions filters, one with support for conditions.
 		response.body.supportsExceptionFilterOptions = true;
 		response.body.exceptionBreakpointFilters = [
@@ -203,10 +197,9 @@
 		response.body.supportsDisassembleRequest = true;
 		response.body.supportsSteppingGranularity = true;
 		response.body.supportsInstructionBreakpoints = true;
-=======
+
 		// make VS Code able to read variable memory
 		response.body.supportsReadMemoryRequest = true;
->>>>>>> f66ba03a
 
 		this.sendResponse(response);
 
@@ -366,7 +359,7 @@
 				}
 				if (typeof f.instruction === 'number') {
 					const address = this.formatAddress(f.instruction);
-					sf.name = `${f.name} ${address}`; 
+					sf.name = `${f.name} ${address}`;
 					sf.instructionPointerReference = address;
 				}
 
@@ -391,110 +384,33 @@
 		this.sendResponse(response);
 	}
 
-<<<<<<< HEAD
+	protected async readMemoryRequest(response: DebugProtocol.ReadMemoryResponse, { offset = 0, count, memoryReference }: DebugProtocol.ReadMemoryArguments) {
+		const [start, end] = JSON.parse(memoryReference);
+		const realCount = Math.max(0, Math.min(count, end - (start + offset)));
+		const data = realCount > 0 ? this._runtime.memory.slice(offset + start, realCount) : Buffer.alloc(0);
+
+		response.body = {
+			address: (start + offset).toString(),
+			data: data.toString('base64'),
+			unreadableBytes: count - realCount
+		};
+		this.sendResponse(response);
+	}
+
 	protected async variablesRequest(response: DebugProtocol.VariablesResponse, args: DebugProtocol.VariablesArguments, request?: DebugProtocol.Request): Promise<void> {
-=======
-	protected async readMemoryRequest(response: DebugProtocol.ReadMemoryResponse, { offset = 0, count }: DebugProtocol.ReadMemoryArguments) {
-		response.body = {
-			address: '0',
-			data: this._runtime.memory.slice(offset, count).toString('base64'),
-			unreadableBytes: this._runtime.memory.length - (offset + count)
-		};
-		this.sendResponse(response);
-	}
-
-	protected async variablesRequest(response: DebugProtocol.VariablesResponse, args: DebugProtocol.VariablesArguments, request?: DebugProtocol.Request) {
-
-		const variables: DebugProtocol.Variable[] = [];
-
-		if (this._isLongrunning.get(args.variablesReference)) {
-			// long running
-
-			if (request) {
-				this._cancelationTokens.set(request.seq, false);
-			}
-
-			for (let i = 0; i < 100; i++) {
-				await timeout(1000);
-				variables.push({
-					name: `i_${i}`,
-					type: "integer",
-					value: `${i}`,
-					variablesReference: 0
-				});
-				if (request && this._cancelationTokens.get(request.seq)) {
-					break;
-				}
-			}
->>>>>>> f66ba03a
 
 		let vs: IRuntimeVariable[] = [];
-		
+
 		const v = this._variableHandles.get(args.variablesReference);
 		if (v === 'locals') {
 			vs = this._runtime.getLocalVariables();
 		} else if (v === 'globals') {
 			if (request) {
-<<<<<<< HEAD
 				this._cancellationTokens.set(request.seq, false);
 				vs = await this._runtime.getGlobalVariables(() => !!this._cancellationTokens.get(request.seq));
 				this._cancellationTokens.delete(request.seq);
 			} else {
 				vs = await this._runtime.getGlobalVariables();
-=======
-				this._cancelationTokens.delete(request.seq);
-			}
-
-		} else {
-
-			const id = this._variableHandles.get(args.variablesReference);
-
-			if (id) {
-				const i = 12345678;
-				variables.push({
-					name: id + "_i",
-					type: "integer",
-					value: this._showHex ? '0x' + i.toString(16) : i.toString(10),
-					__vscodeVariableMenuContext: "simple",
-					variablesReference: 0
-				} as DebugProtocol.Variable);
-				variables.push({
-					name: id + "_f",
-					type: "float",
-					value: "3.14",
-					variablesReference: 0
-				});
-				variables.push({
-					name: id + "_s",
-					type: "string",
-					value: "hello world",
-					variablesReference: 0
-				});
-				variables.push({
-					name: id + "_o",
-					type: "object",
-					value: "Object",
-					variablesReference: this._variableHandles.create(id + "_o")
-				});
-				variables.push({
-					name: id + "_b",
-					type: "string",
-					value: "Some binary data...",
-					variablesReference: 0,
-					memoryReference: String(this._memoryHandles.create(this._runtime.currentByteOffset)),
-				});
-
-				// cancellation support for long running requests
-				const nm = id + "_long_running";
-				const ref = this._variableHandles.create(id + "_lr");
-				variables.push({
-					name: nm,
-					type: "object",
-					value: "Object",
-					variablesReference: ref
-				});
-				this._isLongrunning.set(ref, true);
->>>>>>> f66ba03a
 			}
 		} else if (v && Array.isArray(v.value)) {
 			vs = v.value;
@@ -641,7 +557,7 @@
 					format: `variable '{lexpr}' not found`,
 					variables: { lexpr: args.expression },
 					showUser: true
-				});	
+				});
 			}
 		} else {
 			this.sendErrorResponse(response, {
@@ -892,8 +808,12 @@
 					break;
 				default:
 					dapVariable.value = typeof v.value;
-					break;		
-			}
+					break;
+			}
+		}
+
+		if (v.fileRange) {
+			dapVariable.memoryReference = JSON.stringify(v.fileRange);
 		}
 
 		return dapVariable;
